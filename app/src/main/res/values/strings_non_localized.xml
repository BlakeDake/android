<?xml version="1.0" encoding="utf-8"?>
<resources>
    <string name="app_name" translatable="false">Bitwarden Dev</string>
    <string name="csv_extension" translatable="false">.csv</string>
    <string name="duo_title" translatable="false">Duo</string>
    <string name="duo_org_title" translatable="false">Duo (%1$s)</string>
    <string name="json_extension" translatable="false">.json</string>
    <string name="json_extension_formatted" translatable="false">.json (%1$s)</string>

    <!-- Debug Menu -->
    <string name="email_verification">Email Verification</string>
    <string name="onboarding_carousel">Onboarding Carousel</string>
    <string name="onboarding_flow">Onboarding Flow</string>
    <string name="import_logins_flow">Import Logins Flow</string>
    <string name="feature_flags">Feature Flags:</string>
    <string name="debug_menu">Debug Menu</string>
    <string name="reset_values">Reset values</string>
    <string name="onboarding_override">Onboarding Status Override</string>
    <string name="restart_onboarding_cta">Restart Onboarding</string>
    <string name="restart_onboarding_details">This will reset the onboarding status for the current user, if available. After clicking the button you will immediately be redirected to the onboarding flow. Onboarding flag must be enabled.</string>
    <string name="restart_onboarding_carousel">Show Onboarding Carousel</string>
    <string name="restart_onboarding_carousel_details">This will force the change to app state which will cause the first time carousel to show. The carousel will continue to show for any \"new\" account until a login is completed. May need to exit debug menu manually.</string>
    <string name="cipher_key_encryption">Cipher Key Encryption</string>
    <string name="ignore_environment_check">Ignore environment check</string>">
    <string name="reset_coach_mark_tour_status">Reset all coach mark tours</string>
    <string name="anon_addy_self_hosted_aliases">AnonAddy self-hosted aliases</string>
    <string name="simple_login_self_hosted_aliases">SimpleLogin self-hosted aliases</string>
    <string name="enable_chrome_autofill">Enable chrome autofill</string>
    <string name="enable_error_reporting_dialog">Enable error reporting dialog</string>
    <string name="enable_flight_recorder">Enable flight recorder</string>
<<<<<<< HEAD
    <string name="restrict_item_deletion">Restrict item deletion</string>
=======
    <string name="enable_pre_auth_settings">Enabled pre-auth settings</string>
>>>>>>> 1b9d2bfa
    <!-- /Debug Menu -->
</resources><|MERGE_RESOLUTION|>--- conflicted
+++ resolved
@@ -28,10 +28,7 @@
     <string name="enable_chrome_autofill">Enable chrome autofill</string>
     <string name="enable_error_reporting_dialog">Enable error reporting dialog</string>
     <string name="enable_flight_recorder">Enable flight recorder</string>
-<<<<<<< HEAD
     <string name="restrict_item_deletion">Restrict item deletion</string>
-=======
     <string name="enable_pre_auth_settings">Enabled pre-auth settings</string>
->>>>>>> 1b9d2bfa
     <!-- /Debug Menu -->
 </resources>