package com.x8bit.bitwarden.data.platform.manager.model

/**
 * Class to hold feature flag keys.
 */
sealed class FlagKey<out T : Any> {
    /**
     * The string value of the given key. This must match the network value.
     */
    abstract val keyName: String

    /**
     * The value to be used if the flags value cannot be determined or is not remotely configured.
     */
    abstract val defaultValue: T

    /**
     * Indicates if the flag should respect the network value or not.
     */
    abstract val isRemotelyConfigured: Boolean

    @Suppress("UndocumentedPublicClass")
    companion object {
        /**
         * List of all flag keys to consider
         */
        val activeFlags: List<FlagKey<*>> by lazy {
            listOf(
                AuthenticatorSync,
                EmailVerification,
                OnboardingFlow,
                OnboardingCarousel,
                ImportLoginsFlow,
                VerifiedSsoDomainEndpoint,
                CredentialExchangeProtocolImport,
                CredentialExchangeProtocolExport,
                IgnoreEnvironmentCheck,
                MutualTls,
                SingleTapPasskeyCreation,
                SingleTapPasskeyAuthentication,
                AnonAddySelfHostAlias,
                SimpleLoginSelfHostAlias,
                ChromeAutofill,
                MobileErrorReporting,
                FlightRecorder,
                PreAuthSettings,
            )
        }
    }

    /**
     * Data object holding the key for syncing with the Bitwarden Authenticator app.
     */
    data object AuthenticatorSync : FlagKey<Boolean>() {
        override val keyName: String = "enable-pm-bwa-sync"
        override val defaultValue: Boolean = false
        override val isRemotelyConfigured: Boolean = true
    }

    /**
     * Data object holding the key for Email Verification feature.
     */
    data object EmailVerification : FlagKey<Boolean>() {
        override val keyName: String = "email-verification"
        override val defaultValue: Boolean = false
        override val isRemotelyConfigured: Boolean = true
    }

    /**
     * Data object holding the key for syncing with the Bitwarden Authenticator app.
     */
    data object MobileErrorReporting : FlagKey<Boolean>() {
        override val keyName: String = "mobile-error-reporting"
        override val defaultValue: Boolean = false
        override val isRemotelyConfigured: Boolean = true
    }

    /**
     * Data object holding the key for enabling the flught recorder feature.
     */
    data object FlightRecorder : FlagKey<Boolean>() {
        override val keyName: String = "enable-pm-flight-recorder"
        override val defaultValue: Boolean = false
        override val isRemotelyConfigured: Boolean = false
    }

    /**
     * Data object holding the feature flag key for the Onboarding Carousel feature.
     */
    data object OnboardingCarousel : FlagKey<Boolean>() {
        override val keyName: String = "native-carousel-flow"
        override val defaultValue: Boolean = false
        override val isRemotelyConfigured: Boolean = true
    }

    /**
     * Data object holding the feature flag key for the new onboarding feature.
     */
    data object OnboardingFlow : FlagKey<Boolean>() {
        override val keyName: String = "native-create-account-flow"
        override val defaultValue: Boolean = false
        override val isRemotelyConfigured: Boolean = true
    }

    /**
     * Data object holding the feature flag key for the import logins feature.
     */
    data object ImportLoginsFlow : FlagKey<Boolean>() {
        override val keyName: String = "import-logins-flow"
        override val defaultValue: Boolean = false
        override val isRemotelyConfigured: Boolean = true
    }

    /**
     * Data object holding the feature flag key for the new verified SSO domain endpoint feature.
     */
    data object VerifiedSsoDomainEndpoint : FlagKey<Boolean>() {
        override val keyName: String = "pm-12337-refactor-sso-details-endpoint"
        override val defaultValue: Boolean = false
        override val isRemotelyConfigured: Boolean = true
    }

    /**
     * Data object holding hte feature flag key for the Credential Exchange Protocol (CXP) import
     * feature.
     */
    data object CredentialExchangeProtocolImport : FlagKey<Boolean>() {
        override val keyName: String = "cxp-import-mobile"
        override val defaultValue: Boolean = false
        override val isRemotelyConfigured: Boolean = true
    }

    /**
     * Data object holding the feature flag key for the Credential Exchange Protocol (CXP) export
     * feature.
     */
    data object CredentialExchangeProtocolExport : FlagKey<Boolean>() {
        override val keyName: String = "cxp-export-mobile"
        override val defaultValue: Boolean = false
        override val isRemotelyConfigured: Boolean = true
    }

    /**
     * Data object holding the feature flag key for the Cipher Key Encryption feature.
     */
    data object CipherKeyEncryption : FlagKey<Boolean>() {
        override val keyName: String = "cipher-key-encryption"
        override val defaultValue: Boolean = false
        override val isRemotelyConfigured: Boolean = true
    }

    /**
     * Data object holding the feature flag key to ignore an environment check.
     */
    data object IgnoreEnvironmentCheck : FlagKey<Boolean>() {
        override val keyName: String = "ignore-environment-check"
        override val defaultValue: Boolean = false
        override val isRemotelyConfigured: Boolean = false
    }

    /**
     * Data object holding the feature flag key for the Mutual TLS feature.
     */
    data object MutualTls : FlagKey<Boolean>() {
        override val keyName: String = "mutual-tls"
        override val defaultValue: Boolean = false
        override val isRemotelyConfigured: Boolean = true
    }

    /**
     * Data object holding the feature flag key to enable single tap passkey creation.
     */
    data object SingleTapPasskeyCreation : FlagKey<Boolean>() {
        override val keyName: String = "single-tap-passkey-creation"
        override val defaultValue: Boolean = false
        override val isRemotelyConfigured: Boolean = true
    }

    /**
     * Data object holding the feature flag key to enable single tap passkey authentication.
     */
    data object SingleTapPasskeyAuthentication : FlagKey<Boolean>() {
        override val keyName: String = "single-tap-passkey-authentication"
        override val defaultValue: Boolean = false
        override val isRemotelyConfigured: Boolean = true
    }

    /**
     * Data object holding the feature flag key to enable AnonAddy (addy.io) self host alias
     * generation.
     */
    data object AnonAddySelfHostAlias : FlagKey<Boolean>() {
        override val keyName: String = "anon-addy-self-host-alias"
        override val defaultValue: Boolean = false
        override val isRemotelyConfigured: Boolean = true
    }

    /**
     * Data object holding the feature flag key to enable SimpleLogin self-host alias generation.
     */
    data object SimpleLoginSelfHostAlias : FlagKey<Boolean>() {
        override val keyName: String = "simple-login-self-host-alias"
        override val defaultValue: Boolean = false
        override val isRemotelyConfigured: Boolean = true
    }

    /**
     * Data object holding the feature flag key to enable the checking for Chrome's third party
     * autofill.
     */
    data object ChromeAutofill : FlagKey<Boolean>() {
        override val keyName: String = "android-chrome-autofill"
        override val defaultValue: Boolean = false
        override val isRemotelyConfigured: Boolean = true
    }

    /**
<<<<<<< HEAD
     * Data object holding the feature flag key to enable the restriction of cipher item deletion
     */
    data object RestrictCipherItemDeletion : FlagKey<Boolean>() {
        override val keyName: String = "pm-15493-restrict-item-deletion-to-can-manage-permission"
        override val defaultValue: Boolean = false
        override val isRemotelyConfigured: Boolean = true
=======
     * Data object holding the feature flag key to enable the settings menu before login.
     */
    data object PreAuthSettings : FlagKey<Boolean>() {
        override val keyName: String = "enable-pm-prelogin-settings"
        override val defaultValue: Boolean = false
        override val isRemotelyConfigured: Boolean = false
>>>>>>> 1b9d2bfa
    }

    //region Dummy keys for testing
    /**
     * Data object holding the key for a [Boolean] flag to be used in tests.
     */
    data object DummyBoolean : FlagKey<Boolean>() {
        override val keyName: String = "dummy-boolean"
        override val defaultValue: Boolean = false
        override val isRemotelyConfigured: Boolean = true
    }

    /**
     * Data object holding the key for an [Int] flag to be used in tests.
     */
    data class DummyInt(
        override val isRemotelyConfigured: Boolean = true,
    ) : FlagKey<Int>() {
        override val keyName: String = "dummy-int"
        override val defaultValue: Int = Int.MIN_VALUE
    }

    /**
     * Data object holding the key for a [String] flag to be used in tests.
     */
    data object DummyString : FlagKey<String>() {
        override val keyName: String = "dummy-string"
        override val defaultValue: String = "defaultValue"
        override val isRemotelyConfigured: Boolean = true
    }
    //endregion Dummy keys for testing
}<|MERGE_RESOLUTION|>--- conflicted
+++ resolved
@@ -43,6 +43,7 @@
                 ChromeAutofill,
                 MobileErrorReporting,
                 FlightRecorder,
+                RestrictCipherItemDeletion,
                 PreAuthSettings,
             )
         }
@@ -215,21 +216,21 @@
     }
 
     /**
-<<<<<<< HEAD
      * Data object holding the feature flag key to enable the restriction of cipher item deletion
      */
     data object RestrictCipherItemDeletion : FlagKey<Boolean>() {
         override val keyName: String = "pm-15493-restrict-item-deletion-to-can-manage-permission"
         override val defaultValue: Boolean = false
         override val isRemotelyConfigured: Boolean = true
-=======
+    }
+
+    /**
      * Data object holding the feature flag key to enable the settings menu before login.
      */
     data object PreAuthSettings : FlagKey<Boolean>() {
         override val keyName: String = "enable-pm-prelogin-settings"
         override val defaultValue: Boolean = false
         override val isRemotelyConfigured: Boolean = false
->>>>>>> 1b9d2bfa
     }
 
     //region Dummy keys for testing
