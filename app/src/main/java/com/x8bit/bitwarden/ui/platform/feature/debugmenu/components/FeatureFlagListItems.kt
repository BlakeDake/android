--- conflicted
+++ resolved
@@ -43,11 +43,8 @@
     FlagKey.ChromeAutofill,
     FlagKey.MobileErrorReporting,
     FlagKey.FlightRecorder,
-<<<<<<< HEAD
     FlagKey.RestrictCipherItemDeletion,
-=======
     FlagKey.PreAuthSettings,
->>>>>>> 1b9d2bfa
         -> {
         @Suppress("UNCHECKED_CAST")
         BooleanFlagItem(
@@ -110,9 +107,6 @@
     FlagKey.ChromeAutofill -> stringResource(R.string.enable_chrome_autofill)
     FlagKey.MobileErrorReporting -> stringResource(R.string.enable_error_reporting_dialog)
     FlagKey.FlightRecorder -> stringResource(R.string.enable_flight_recorder)
-<<<<<<< HEAD
     FlagKey.RestrictCipherItemDeletion -> stringResource(R.string.restrict_item_deletion)
-=======
     FlagKey.PreAuthSettings -> stringResource(R.string.enable_pre_auth_settings)
->>>>>>> 1b9d2bfa
 }