package com.x8bit.bitwarden.ui.platform.manager.intent

import android.app.PendingIntent
import android.content.Intent
import android.net.Uri
import android.os.Parcelable
import androidx.activity.compose.ManagedActivityResultLauncher
import androidx.activity.result.ActivityResult
import androidx.compose.runtime.Composable
import androidx.compose.runtime.Immutable
import kotlinx.parcelize.Parcelize

/**
 * A manager class for simplifying the handling of Android Intents within a given context.
 */
@Suppress("TooManyFunctions")
@Immutable
interface IntentManager {
    /**
     * Start an activity using the provided [Intent].
     */
    fun startActivity(intent: Intent)

    /**
     * Start a Custom Tabs Activity using the provided [Uri].
     */
    fun startCustomTabsActivity(uri: Uri)

    /**
     * Attempts to start the system autofill settings activity. The return value indicates whether
     * or not this was successful.
     */
    fun startSystemAutofillSettingsActivity(): Boolean

    /**
     * Starts the application's settings activity.
     */
    fun startApplicationDetailsSettingsActivity()

    /**
     * Start an activity to view the given [uri] in an external browser.
     */
    fun launchUri(uri: Uri)

    /**
     * Start an activity using the provided [Intent] and provides a callback, via [onResult], for
     * retrieving the [ActivityResult].
     */
    @Composable
    fun getActivityResultLauncher(
        onResult: (ActivityResult) -> Unit,
    ): ManagedActivityResultLauncher<Intent, ActivityResult>

    /**
     * Launches the share sheet with the given [text].
     */
    fun shareText(text: String)

    /**
     * Processes the [activityResult] and attempts to get the relevant file data from it.
     */
    fun getFileDataFromActivityResult(activityResult: ActivityResult): FileData?

    /**
     * Processes the [intent] and attempts to get the relevant file data from it.
     */
    fun getFileDataFromIntent(intent: Intent): FileData?

    /**
     * Processes the [intent] and attempts to derive [ShareData] information from it.
     */
    fun getShareDataFromIntent(intent: Intent): ShareData?

    /**
     * Creates an intent for choosing a file saved to disk.
     */
    fun createFileChooserIntent(withCameraIntents: Boolean): Intent

    /**
     * Creates an intent to use when selecting to save an item with [fileName] to disk.
     */
    fun createDocumentIntent(fileName: String): Intent

    /**
     * Creates a pending intent to use when providing [androidx.credentials.provider.CreateEntry]
     * instances for FIDO 2 credential creation.
     */
    fun createFido2CreationPendingIntent(
        action: String,
        userId: String,
        requestCode: Int,
    ): PendingIntent

    /**
<<<<<<< HEAD
     * Open the default email app on device.
     */
    fun openEmailApp()
=======
     * Creates a pending intent to use when providing
     * [androidx.credentials.provider.CredentialEntry] instances for FIDO 2 credential filling.
     */
    fun createFido2GetCredentialPendingIntent(
        action: String,
        credentialId: String,
        cipherId: String,
        requestCode: Int,
    ): PendingIntent

    /**
     * Creates a pending intent to use when providing
     * [androidx.credentials.provider.AuthenticationAction] instances for FIDO 2 credential filling.
     */
    fun createFido2UnlockPendingIntent(
        action: String,
        requestCode: Int,
    ): PendingIntent
>>>>>>> 21c1fa71

    /**
     * Represents file information.
     */
    @Parcelize
    data class FileData(
        val fileName: String,
        val uri: Uri,
        val sizeBytes: Long,
    ) : Parcelable

    /**
     * Represents data for a share request coming from outside the app.
     */
    sealed class ShareData : Parcelable {
        /**
         * The data required to create a new Text Send.
         */
        @Parcelize
        data class TextSend(
            val subject: String?,
            val text: String,
        ) : ShareData()

        /**
         * The data required to create a new File Send.
         */
        @Parcelize
        data class FileSend(
            val fileData: FileData,
        ) : ShareData()
    }
}<|MERGE_RESOLUTION|>--- conflicted
+++ resolved
@@ -92,11 +92,11 @@
     ): PendingIntent
 
     /**
-<<<<<<< HEAD
      * Open the default email app on device.
      */
     fun openEmailApp()
-=======
+
+    /** 
      * Creates a pending intent to use when providing
      * [androidx.credentials.provider.CredentialEntry] instances for FIDO 2 credential filling.
      */
@@ -115,7 +115,6 @@
         action: String,
         requestCode: Int,
     ): PendingIntent
->>>>>>> 21c1fa71
 
     /**
      * Represents file information.
